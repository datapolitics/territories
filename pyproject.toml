[project]
name = "territories"
<<<<<<< HEAD
version = "0.1.17.dev1"                                           # pass in 1.0 when the package can handle new cities (has a layer for backward copatibility)
=======
version = "0.1.17"                                               # pass in 1.0 when the package can handle new cities (has a layer for backward copatibility)
>>>>>>> 88792da4
authors = [{ name = "Timo", email = "timothee@datapolitics.fr" }]
description = "Manage territories."
readme = "README.md"
requires-python = ">=3.10"

dependencies = [
    "rustworkx>=0.16.0",
    "python-dotenv",
    "more-itertools>=10.5.0",
    "json-fix==1.0.0",
]


[project.optional-dependencies]
pydantic = ["pydantic>=2.0.0"]
postgres = ["psycopg>=3.2.0"]


[project.urls]
Homepage = "https://github.com/datapolitics/territories"


# does not include data/ folder by default
# [build-system]
# requires = ["setuptools>=61.0"]
# build-backend = "setuptools.build_meta"

[build-system]
requires = ["hatchling"]
build-backend = "hatchling.build"


[dependency-groups]
dev = [
    "ipykernel>=6.29.5",
    "psycopg2-binary>=2.9.10",
    "pydantic>=2.10.6",
    "pytest>=8.3.4",
    "pytest-benchmark>=5.1.0",
]


[[tool.uv.index]]
name = "datapolitics"
url = "http://pypi.hedwige.fr:8080"
publish-url = "http://pypi.hedwige.fr:8080"
allow-insecure-host = ["http://pypi.hedwige.fr:8080"]<|MERGE_RESOLUTION|>--- conflicted
+++ resolved
@@ -1,10 +1,6 @@
 [project]
 name = "territories"
-<<<<<<< HEAD
-version = "0.1.17.dev1"                                           # pass in 1.0 when the package can handle new cities (has a layer for backward copatibility)
-=======
-version = "0.1.17"                                               # pass in 1.0 when the package can handle new cities (has a layer for backward copatibility)
->>>>>>> 88792da4
+version = "0.1.18.dev1"                                           # pass in 1.0 when the package can handle new cities (has a layer for backward copatibility)
 authors = [{ name = "Timo", email = "timothee@datapolitics.fr" }]
 description = "Manage territories."
 readme = "README.md"
