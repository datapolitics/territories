--- conflicted
+++ resolved
@@ -24,17 +24,8 @@
 
     steps:
       - uses: actions/checkout@v4
-<<<<<<< HEAD
-
-      - name: Install uv
-        uses: astral-sh/setup-uv@v5
-
-      - name: "Set up Python"
-        uses: actions/setup-python@v5
-=======
       - uses: astral-sh/setup-uv@v6
       - uses: actions/setup-python@v5
->>>>>>> 88792da4
         with:
           python-version-file: "pyproject.toml"
 
