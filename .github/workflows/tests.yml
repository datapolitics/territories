name: Run Tests

on:
  push:
    branches:
      - main
      - develop

jobs:
  test:
    name: python
    runs-on: ubuntu-latest
    steps:
      - uses: actions/checkout@v4
<<<<<<< HEAD
      - name: Install uv
        uses: astral-sh/setup-uv@v5
      - name: "Set up Python"
        uses: actions/setup-python@v5
=======
      - uses: astral-sh/setup-uv@v6
      - uses: actions/setup-python@v5
>>>>>>> 88792da4
        with:
          python-version-file: "pyproject.toml"
      - name: Install the project
        run: uv sync --all-extras --dev
      - name: Run tests
        run: uv run pytest<|MERGE_RESOLUTION|>--- conflicted
+++ resolved
@@ -12,15 +12,8 @@
     runs-on: ubuntu-latest
     steps:
       - uses: actions/checkout@v4
-<<<<<<< HEAD
-      - name: Install uv
-        uses: astral-sh/setup-uv@v5
-      - name: "Set up Python"
-        uses: actions/setup-python@v5
-=======
       - uses: astral-sh/setup-uv@v6
       - uses: actions/setup-python@v5
->>>>>>> 88792da4
         with:
           python-version-file: "pyproject.toml"
       - name: Install the project
