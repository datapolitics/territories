from __future__ import annotations

import os
import json
import pickle
import logging
import json_fix
import warnings

import rustworkx as rx

from pathlib import Path
from itertools import chain
from collections import namedtuple
from importlib.resources import files
from functools import lru_cache, reduce
from typing import Any, Iterable, Optional
from more_itertools import batched, collapse

from territories.partitions import TerritorialUnit, Partition, Node
from territories.exceptions import MissingTreeException, MissingTreeCache, NotOnTreeError, EmptyTerritoryError

try:
    from pydantic_core import CoreSchema
    from pydantic_core import core_schema
    from pydantic import GetJsonSchemaHandler, GetCoreSchemaHandler
    HAS_PYDANTIC = True
except ImportError:
    HAS_PYDANTIC = False


data_file = files('territories').joinpath('data/epci_to_comm.json')
with open(str(data_file), "r") as f:
    LEGACY_CODES: dict[str, list[str]] = json.load(f)


logger = logging.getLogger(__name__)

CHECKSUM = "current version is A2FH9"

class Territory:
    """Class to represent territories.

    A Territory object can be any combination of entities, such as municipalities, countries, county, länders, states, etc, as long as it belongs to the DAG of entities.
    The package guarantee that the representation of a territory will always be efficient.
    For instance, if I create a `Territory` object with all regions from a country, it will simplify it to only the country object.
    """
    tree: rx.PyDiGraph[TerritorialUnit, None] = rx.PyDiGraph() # this graph has TerritorialUnit on nodes and nothing on the edges
    root_index: int = 0
    name_to_id: dict[str, int] = {}

    @staticmethod
    def to_part(node: Node) -> TerritorialUnit:
        atomic = False
        match (node.level, node.id):
            case "ARR", _:
                partition = Partition.ARR
                atomic = True
            case "COM", comm_id:
                partition = Partition.COM
                try:
                    atomic = comm_id.split(':')[1][:2] not in ('69', '75', '13')
                except Exception:
                    pass
            case "DEP", _:
                partition = Partition.DEP
            case "REG", _:
                partition = Partition.REG
            case "CNTRY", _:
                partition = Partition.CNTRY
            case p:
                raise TypeError(f"Unknow terrotory type {p}")

        return TerritorialUnit(
            name=node.label,
            atomic=atomic,
            tu_id=node.id,
            level=partition,
            postal_code=getattr(node, "postal_code", None),
            inhabitants=getattr(node, "inhabitants", None)
        )


    @classmethod
    def reset(cls):
        # if tree is a reference to a foreign object
        # I do not want to assign None to it
        # so first I destroy the reference
        del cls.tree
        cls.tree = rx.PyDiGraph()
        cls.root_index = 0
        cls.name_to_id = {}


    @classmethod
    def load_tree_from_bytes(cls, data: bytes):
        cls.reset()
        try:
            checksum, cls.name_to_id, cls.tree = pickle.loads(data)
        except ValueError:
            raise Exception("The data is not a valid territorial tree.")
        if checksum != CHECKSUM:
            raise Exception("The data is not a valid territorial tree.")
        assert isinstance(cls.tree, rx.PyDiGraph)
        cls.root_index = next(i for i in cls.tree.node_indices() if cls.tree.in_degree(i) == 0)


    @classmethod
    def load_tree(cls, filepath: Optional[str] = None):
        """Attempt to load the territorial tree from a file.
        If no file is provided, it will look on the API_CACHE_DIR env. variable.

        Args:
            filepath (Optional[str]): Path to a file. Defaults to None.

        Raises:
            MissingTreeCache: If no file is provided and the env. variable is missing

        File that can be loaded are the ones created by `Territory.save_tree()`
        """
        cls.reset()
        path = None
        if filepath is None:
            cache_dir = os.environ.get("API_CACHE_DIR") or os.environ.get("CACHE_DIR")
            if cache_dir is None:
                raise MissingTreeCache("No filepath is specified and you have no API_CACHE_DIR or CACHE_DIR env. variable")
            path = Path(cache_dir, "territorial_tree_state.pickle")
        if isinstance(filepath, (str, Path, os.PathLike)):
            path = filepath
        if not path: # wrong behavior, filepath should be any representation of a filepath
            raise TypeError("filepath has to ba a string")
        try:
            with open(path, "rb") as file:
                try:
                    checksum, cls.name_to_id, cls.tree = pickle.load(file)
                except ValueError:
                    raise Exception("The file is not a valid territorial tree cache. Delete it and try again.")
                if checksum != CHECKSUM:
                    raise Exception("The file is not a valid territorial tree cache. Delete it and try again.")
        except FileNotFoundError:
            raise MissingTreeCache(f"Tree object was not found at {path}")

        assert isinstance(cls.tree, rx.PyDiGraph)
        cls.root_index = next(i for i in cls.tree.node_indices() if cls.tree.in_degree(i) == 0)
        names = [cls.tree.get_node_data(i).tu_id for i in cls.tree.node_indices()]
        for name in names:
            assert name == cls.hash(name).tu_id


    @classmethod
    def save_tree(cls, filepath: Optional[str] = None, return_bytes: bool = False) -> Optional[bytes]:
        """Save the territorial tree and the hashmap to a file.

        If no file is provided, it will look for the API_CACHE_DIR env. variable to create a new one.

        Args:
            filepath (Optional[str], optional): File path to save the tree state to. Defaults to None.
            return_bytes (bool, optional): Return the bytes of the saved file. Defaults to False.
        """
        path = None
        if filepath is None and not return_bytes:
            try:
                path = Path(os.environ["API_CACHE_DIR"], "territorial_tree_state.pickle")
            except KeyError:
                logger.warning("failed to save the tree in cache directory. Please set the env variable API_CACHE_DIR")
                return
        if isinstance(filepath, str):
            path = filepath
        if path:
            with open(path, "wb") as file:
                pickle.dump((CHECKSUM, cls.name_to_id, cls.tree), file)
        if return_bytes:
            return pickle.dumps((CHECKSUM, cls.name_to_id, cls.tree))
        if path is None and not return_bytes:
            raise Exception("You must provide a filepath or set the API_CACHE_DIR env. variable, or use return_bytes=True")


    @classmethod
    def build_tree(cls, data_stream: Iterable[Node], save_tree = True, filepath: Optional[str] = None):
        """Build the territorial tree from a stream of objects.
        You can use the built-in territories.partitions.Node object, but any object with attributes **id**, **parent_id**, **level** and **label** will work.

        The id attribute will be assigned as **es_code** attribute in TerritorialUnit nodes.

        Args:
            data_stream (Iterable[Node]): An iterable of objects to add on the tree.
            save_tree (bool, optional): Save to disk the constructed tree. Defaults to True.
            filepath (Optional[str], optional): File path to save the tree state to. If not provided, API_CACHE_DIR env. var. will be used. Defaults to None.
        """
        cls.reset()

        tree = rx.PyDiGraph()
        mapper = {}
        orphans: list[OrphanNode] = []
        batch_size = 1024
        OrphanNode = namedtuple('OrphanNode', ('id', 'parent_id', 'label', 'level', 'tree_id'))
        for batch in batched(data_stream, batch_size):
            entities_indices = tree.add_nodes_from(tuple(cls.to_part(node) for node in batch))

            for node, tree_idx in zip(batch, entities_indices):
                if not tree.get_node_data(tree_idx).atomic:
                    mapper[node.id] = tree_idx
                object.__setattr__(tree.get_node_data(tree_idx), 'tree_id', tree_idx)

            edges = []
            for node, tree_idx in zip(batch, entities_indices):
                if node.parent_id in mapper:
                    edges.append((mapper[node.parent_id], tree_idx, None))
                else:
                    if node.parent_id: # do not append root node to orphans
                        # object.__setattr__(node, 'tree_id', tree_idx)
                        # orphans.append(node)

                        # this is a lot more expensive than updating the node object
                        # but we have no guarantee that it is mutable (can be a tuple)
                        orphan = OrphanNode(
                            id=node.id,
                            parent_id=node.parent_id,
                            label=node.label,
                            level=node.level,
                            tree_id=tree_idx
                            )
                        orphans.append(orphan)
            tree.add_edges_from(edges)

        edges = tuple((mapper[orphan.parent_id], orphan.tree_id, None) for orphan in orphans if orphan.parent_id in mapper)
        tree.add_edges_from(edges)

        last_orphans = tuple(orphan for orphan in orphans if orphan.parent_id not in mapper)
        if last_orphans:
            logger.warning(f"{len(last_orphans)} elements were not added to the tree because they have no parents : {last_orphans}")

        cls.name_to_id = {tree.get_node_data(i).tu_id : i for i in tree.node_indices()}
        cls.tree = tree
        cls.root_index = next(i for i in tree.node_indices() if tree.in_degree(i) == 0)

        if save_tree:
            cls.save_tree(filepath=filepath)


    @classmethod
    def assign_tree(cls, tree: rx.PyDiGraph):
        """DEPRECATED. Do not use this method. Its only purpose is for quick and easy tests.

        Directly assign a tree to the class.

        Args:
            tree (rx.PyDiGraph): Tree of `territories.TerritorialUnit` objects
        """
        cls.reset()

        elements: list[TerritorialUnit] = [tree.get_node_data(i) for i in tree.node_indices()]
        for i, e in enumerate(elements):
            object.__setattr__(e, 'tree_id', i)
            object.__setattr__(e, 'tu_id', e.name)

        cls.name_to_id = {tree.get_node_data(i).tu_id : i for i in tree.node_indices()}
        cls.tree = tree
        cls.root_index = next(i for i in tree.node_indices() if tree.in_degree(i) == 0)


    @classmethod
    def successors(cls, tu: TerritorialUnit) -> list[TerritorialUnit]:
        """Returns the successors of a territorial unit in the territorial tree

        Args:
            tu (TerritorialUnit | str): A TerritorialUnit or a string. If a strign, it must ba a unique id for a TerritorialUnit (like **DEP:69**).

        Raises:
            NotOnTreeError: Raise an exception if the id is not on the territorial tree.

        Returns:
            list[TerritorialUnit]: list of TerritorialUnit objects that are children of the given TerritorialUnit.
        """
        assert isinstance(tu, TerritorialUnit)
        assert tu.tree_id is not None
        assert isinstance(cls.tree, rx.PyDiGraph)
        return cls.tree.successors(tu.tree_id)


    @staticmethod
    @lru_cache(maxsize=256)
    def _ancestors(tree: rx.PyDiGraph, node: int) -> set[int]:
        return rx.ancestors(tree, node)


    @staticmethod
    def contains(a, b, tree):
        return (a == b) or (a in rx.ancestors(tree, b))


    @classmethod
    def minimize(cls, node: int, items: set[int]) -> set[int]:
        """Make sure the representation of a Territory is always minimal.
        """
        assert isinstance(cls.tree, rx.PyDiGraph)
<<<<<<< HEAD
=======

        # best method
>>>>>>> 06d7eb83
        if not items:
            return set()
        if node in items:
            return {node}
        children = set(cls.tree.successor_indices(node))
        valids = children & items # O(min(children, items))
        if len(valids) == len(children):
            return {node}
        for valid in valids:
            items.remove(valid)
        for child in children:
            if child not in valids and cls.tree.out_degree(child):
                if any(node in cls._ancestors(cls.tree, item) for item in items):
                    valids.update(cls.minimize(child, items))
        if valids == children:
            return {node}
        return valids


    @classmethod
    def union(cls, *others: Territory | TerritorialUnit) -> Territory:
        """Returns the union of given elements as a new Territory object
        
        Args:
            Any number of `territories.Territory` or `territories.TerritorialUnit` objects
        Returns:
            Territory: A new Territory object containing all elements
        """
        match others:
            case []:
                return Territory()
            case [x] if isinstance(x, Territory):
                return x
            case [x] if isinstance(x, TerritorialUnit):
                return Territory(x)
            case _:
                return reduce(lambda x, y: x + y, (x if isinstance(x, Territory) else Territory(x) for x in others))


    @classmethod
    def intersection(cls, *others: Territory | TerritorialUnit) -> Territory:
        """Returns the intersection of given elements as a new Territory object
        
        Args:
            Any number of `territories.Territory` or `territories.TerritorialUnit` objects
        Returns:
            Territory: A new Territory object contained by all elements
        """
        match others:
            case []:
                return Territory(cls.tree.get_node_data(cls.root_index)) # here I should return the root
            case [x] if isinstance(x, Territory):
                return x
            case [x] if isinstance(x, TerritorialUnit):
                return Territory(x)
            case _:
                return reduce(lambda x, y: x & y, (x if isinstance(x, Territory) else Territory(x) for x in others))
                

    @classmethod
    def LCA(cls, *others: Territory | TerritorialUnit) -> Optional[TerritorialUnit]:
        """Return the lowest common ancestor of the given territorial units.
        If Territory objects are given, it will use their corresponding territorial units.

        Details of this algorithm [here](https://networkx.org/nx-guides/content/algorithms/lca/LCA.html).

        Returns:
            TerritorialUnit | None: A TerritorialUnit object being the lowest common ancestor of every given territorial units. If no common ancestor is found, it will return None.
        """
        if not others:
            raise EmptyTerritoryError("An empty territory has no ancestors")
        assert isinstance(cls.tree, rx.PyDiGraph)
        # not necessary, maybe better performance for small territories
        # if len(others) == 1:
        #     node = others[0]
        #     if isinstance(node, TerritorialUnit) and node.tree_id:
        #         return cls.tree.predecessors(node.tree_id).pop()
        #     if isinstance(node, Territory) and len(node.territorial_units) == 1:
        #         tree_id = next(n.tree_id for n in node.territorial_units)
        #         return cls.tree.predecessors(tree_id).pop()
        tus: set[TerritorialUnit] = set.union(set(), *({e} if isinstance(e, TerritorialUnit) else e.territorial_units for e in others))
        common_ancestors = set.intersection(*(rx.ancestors(cls.tree, e.tree_id) for e in tus))
        match len(common_ancestors):
            case 0:
                return None
                # raise EmptyTerritoryError("No common ancestor found")
            case 1:
                return cls.tree.get_node_data(common_ancestors.pop())
            case _:
                ancestor = next(iter(common_ancestors))
        # search the lowest node of the tree in common ancestors
        while True:
            successor = None
            for child in cls.tree.successor_indices(ancestor):
                if child in common_ancestors:
                    successor = child
                    break
            if successor is None:
                return cls.tree.get_node_data(ancestor)
            ancestor = successor


    @classmethod
    def get_parent(cls, other: TerritorialUnit) -> Optional[TerritorialUnit]:
        """Return the parent of the given territorial unit.

        Args:
            other (TerritorialUnit): A TerritorialUnit object

        Returns:
            Optional[TerritorialUnit]: A TerritorialUnit object being the parent of the given territorial unit. None if the territorial unit has no parent.
        """
        try:
            assert isinstance(cls.tree, rx.PyDiGraph)
            return cls.tree.predecessors(other.tree_id).pop()
        except IndexError:
            return None


    @classmethod
    def get_parents(cls, *others: Territory | TerritorialUnit) -> Territory:
        """Return the parent of the given territorial unit.
        If Territory objects are given, it will use their corresponding territorial units.

        Returns:
            Territory | None: A Territory object being the parent of the given territorial unit. The territory will be empty if the territorial unit has no parent.
        """
        if not others:
            raise EmptyTerritoryError("An empty territory has no parent")
        assert isinstance(cls.tree, rx.PyDiGraph)
        parent_tus = collapse(cls.tree.predecessors(node.tree_id) for node in collapse(others))
        return Territory(*parent_tus)


    @classmethod
    def all_ancestors(cls, *others: Territory | TerritorialUnit) -> set[TerritorialUnit]:
        """Return a set of all ancestors of every territorial unit or territory.
        If Territory objects are given, it will use their corresponding territorial units.

        Returns:
            set[TerritorialUnit]: The union of all ancestors of every territorial units given as input.
        """
        if not others:
            raise EmptyTerritoryError("An empty territory has no ancestors")
        assert isinstance(cls.tree, rx.PyDiGraph)
        tus = set.union(set(), *({e} if isinstance(e, TerritorialUnit) else e.territorial_units for e in others))
        ancestors  = set.union(set(), *(rx.ancestors(cls.tree, e.tree_id) for e in tus))
        return {cls.tree.get_node_data(i) for i in ancestors}


    @classmethod
    def all_descendants(cls, *others: Territory | TerritorialUnit) -> set[TerritorialUnit]:
        """Return a set of all descendants of every territorial unit ro territory.
        If Territory objects are given, it will use their corresponding territorial units.

        Returns:
            set[TerritorialUnit]: The union of all descendants of every territorial units given as input.
        """
        if not others:
            raise EmptyTerritoryError("An empty territory has no ancestors")
        assert isinstance(cls.tree, rx.PyDiGraph)
        tus: set[TerritorialUnit] = set.union(set(), *({e} if isinstance(e, TerritorialUnit) else e.territorial_units for e in others))
        ancestors  = set.union(set(), *(rx.descendants(cls.tree, e.tree_id) for e in tus))
        return {cls.tree.get_node_data(i) for i in ancestors}


    @classmethod
    def _sub(cls, a: TerritorialUnit, b: TerritorialUnit) -> set[TerritorialUnit]:
        if a == b:
            return set()
        assert isinstance(cls.tree, rx.PyDiGraph)
        if a.tree_id in rx.ancestors(cls.tree, b.tree_id):
            children = cls.tree.successors(a.tree_id)
            return set.union(set(), *(cls._sub(child, b) for child in children))
        return {a}


    @classmethod
    def _and(cls, a: TerritorialUnit, b: TerritorialUnit) -> set[TerritorialUnit]:
        if a == b:
            return {a}
        if a.tree_id in rx.ancestors(cls.tree, b.tree_id): # if a in b
            return {b}
        if b.tree_id in rx.ancestors(cls.tree, a.tree_id): # if b in a
            return {a}
        return set()


    @classmethod
    def hash(cls, name: str) -> TerritorialUnit:
        """Return the tree indice of an object given its name

        Args:
            name (str): Name of the object. Currently the ElasticSearch name (like COM:2894)

        Returns:
            TerritorialUnit: Object on the tree (`tree.get_node_data(i)`)
        """
        if not isinstance(name, str):
            raise Exception(f"tu_ids are string, you provided a {type(name).__name__} : {name}")
        try:
            node_id = cls.name_to_id[name]
            return cls.tree.get_node_data(node_id)
        except KeyError as e:
            raise NotOnTreeError(name) from e


    @classmethod
    def from_name(cls, tu_id: str) -> TerritorialUnit:
        """Return a TerritorialUnit object from its unique id, like **COM:2894** or **DEP:69** 😏.

        ⚠️ YOU SHOULD PROBABLY NOT USE THIS METHOD, USE `from_names()` METHOD INSTEAD !
        This method returns a TerritorialUnit object, which is not directly linked to the territorial tree.

        Raises:
            NotOnTreeError: Raise an exception if the id is not on the territorial tree.

        Returns:
            Territory: TerritorialUnit object.

        exemple :
        ```python
        Territory.from_name('COM:01044')
        >>> Douvres
        ```
        """
        return cls.hash(tu_id)


    @classmethod
    def from_tu_ids(cls, *args: str | Iterable[str]) -> Territory:
        """Create a new Territory object from tu_ids.

        Currently names are ElasticSearch code, like **COM:2894** or **DEP:69** 😏.
        Raises:
            NotOnTreeError: Raise an exception if one  or more names are not an ElasticSearch code on the territorial tree.

        Returns:
            Territory: Territory object with territories associated with the given names.

        exemple :
        ```python
        Territory.from_tu_ids(['COM:01044', 'COM:01149'])
        >>> Douvres|Billiat
        Territory.from_tu_ids('DEP:69')
        >>> Rhône
        ```
        """
        if not cls.tree: # should I raise this even in empty Territory creation ?
            raise MissingTreeException('Tree is not initialized. Initialize it with Territory.build_tree()')
        if not args:
            raise TypeError("`from_tu_ids()` needs at least one arguments")
            # return cls()
        all_codes: tuple[str] = tuple(collapse(args))
        tu_ids = iter(collapse(LEGACY_CODES.get(code, code) for code in all_codes))
        try:
            entities_idxs = {cls.hash(tu) for tu in tu_ids}
            return Territory(*entities_idxs)
        except NotOnTreeError as e:
            wrong_elements = {e}
            for name in tu_ids:
                try:
                    cls.hash(name)
                except NotOnTreeError:
                    wrong_elements.add(name)
            verb = "were" if len(wrong_elements) > 1 else "was"
            wrong_elements = ', '.join(str(e) for e in wrong_elements)
            raise NotOnTreeError(f"{wrong_elements} {verb} not found in the territorial tree") from e


    @classmethod
    def from_names(cls, *args: str) -> Territory:
        """Create a new Territory object from names
        Currently names are ElasticSearch code, like **COM:2894** or **DEP:69** 😏.
        Raises:
            NotOnTreeError: Raise an exception if one  or more names are not an ElasticSearch code on the territorial tree.

        Returns:
            Territory: Territory object with territories associated with the given names.

        soon to be deprecated, use `from_tu_ids()` instead

        exemple :
        ```python
        Territory.from_names('COM:01044', 'COM:01149')
        >>> Douvres|Billiat
        ```
        """
        warnings.warn("This method is deprecated, use from_tu_ids() instead", UserWarning)
        if not cls.tree:
            raise MissingTreeException('Tree is not initialized. Initialize it with Territory.build_tree()')
        entities_idxs = (cls.hash(name) for name in args)
        try:
            return Territory(*entities_idxs)
        except (NotOnTreeError):
            wrong_elements = set()
            for name in args:
                try:
                    cls.hash(name)
                except NotOnTreeError:
                    wrong_elements.add(name)
            verb = "where" if len(wrong_elements) > 1 else "was"
            wrong_elements = ', '.join(str(e) for e in wrong_elements)
            raise NotOnTreeError(f"{wrong_elements} {verb} not found in the territorial tree")


    def __init__(self, *args: TerritorialUnit) -> None:
        """Create a Territory instance.

        A Territory is composed of one or several TerritorialUnit, that represents elements on the territorial tree.
        All territories instances share a reference to the territorial tree.

        Raises:
            MissingTreeException: You can't build Territory instances if the territorial tree has not been initialized.
        """
        if not self.tree:
            raise MissingTreeException('Tree is not initialized. Initialize it with Territory.build_tree()')
        tus = set(args)
        if tus:
            entities_idxs = {e.tree_id for e in tus}
            # guarantee the Territory is always represented in minimal form
            self.territorial_units: frozenset[TerritorialUnit] = frozenset(self.tree.get_node_data(i) for i in self.minimize(self.root_index, entities_idxs))
        else:
            self.territorial_units: frozenset[TerritorialUnit] = frozenset()


    @property
    def type(self) -> Partition:
        if self.is_empty():
            return Partition.EMPTY
        return min(self).level


    @property
    def tu_ids(self) -> list[str]:
        """Return the tu_ids of every territorial units in the territory.

        Returns:
            list[str]: List of tu_ids
        """
        # sort the territories to get deterministic behavior
        return [e.tu_id for e in sorted(self.territorial_units)]


    @property
    def tu_names(self) -> list[str]:
        """Return the names of every territorial units in the territory.

        Returns:
            list[str]: List of names
        """
        # sort the territories to get deterministic behavior
        return [e.name for e in sorted(self.territorial_units)]


    def __iter__(self):
        return iter(self.territorial_units)


    def __len__(self) -> int:
        return len(self.territorial_units)


    def __eq__(self, other: Territory | TerritorialUnit) -> bool:
        # should also check for equality of ids
        # since some entities share the same territory but are not equal
        # ex : Parlement and ADEME both occupy France, yet are not the same entities
        if isinstance(other, TerritorialUnit):
            return self.territorial_units == {other}
        return self.territorial_units == other.territorial_units


    def __bool__(self):
        return len(self.territorial_units) != 0


    def __add__(self, other: Territory) -> Territory:
        return Territory(
            *(self.territorial_units | other.territorial_units)
        )


    def is_contained(self, other: Territory) -> bool:
        if self == other:
            return True
        for entity in self.territorial_units:
            ancestors = rx.ancestors(self.tree, entity.tree_id) | {entity.tree_id}
            if not any(other_entity.tree_id in ancestors for other_entity in other.territorial_units):
                return False
        return True


    def __contains__(self, other: Territory | TerritorialUnit) -> bool:
        if isinstance(other, TerritorialUnit):
            ancestors = rx.ancestors(self.tree, other.tree_id) | {other.tree_id}
            return any(child.tree_id in ancestors for child in self.territorial_units)
        return other.is_contained(self)


    def is_disjoint(self, other: Territory) -> bool:
        raise NotImplemented


    def __or__(self, other: Territory | TerritorialUnit) -> Territory:
        if not self.territorial_units:
            entities = tuple()
        else:
            entities = self.territorial_units
        if isinstance(other, TerritorialUnit):
            return Territory(*chain(entities, [other]))
        if other.territorial_units is not None:
            return Territory(*chain(entities, other.territorial_units))
        return self


    def __and__(self, other: Territory | TerritorialUnit) -> Territory:
        if isinstance(other, TerritorialUnit):
            return  Territory(*chain(*(self._and(child, other) for child in self.territorial_units)))
        if (not other.territorial_units) or (not self.territorial_units):
            return Territory()
        if self in other:
            return self

        return Territory.union(*(self & child for child in other.territorial_units))


    def __sub__(self, other: Territory | TerritorialUnit) -> Territory:
        if isinstance(other, TerritorialUnit):
            return Territory(*chain(*(self._sub(child, other) for child in self.territorial_units)))
        if (not other.territorial_units) or (not self.territorial_units):
            return self
        if self in other:
            return Territory()

        return Territory.intersection(*(self - child for child in other.territorial_units))


    def __json__(self):
        return self.territorial_units


    def __repr__(self) -> str:
        if self.territorial_units:
            return '|'.join(str(e) for e in sorted(self.territorial_units, reverse=True))
        return 'ø'


    if HAS_PYDANTIC:

        # this method should raise specific Pydantic Exceptions
        @classmethod
        def __get_pydantic_core_schema__(
            cls,
            _source_type: Any,
            _handler: GetCoreSchemaHandler
        ) -> CoreSchema:
            """This is used by Pydantic to generate the schema for the Territory class.
            It needs to handle all possible ways to create a Territory object.
            """
            return core_schema.union_schema([
                # Handle Territory instances directly
                core_schema.is_instance_schema(Territory),
                # Handle strings (parse them as territory IDs)
                # core_schema.chain_schema([
                #     core_schema.str_schema(),
                #     core_schema.no_info_plain_validator_function(cls._try_parse)
                # ]),
                # Handle lists/iterables of strings (parse as multiple territory IDs)
                core_schema.chain_schema([
                    core_schema.list_schema(core_schema.str_schema()),
                    core_schema.no_info_plain_validator_function(
                        lambda v: cls.from_tu_ids(v)
                    )
                ]),
                # Handle lists/iterables of TerritorialUnit instances
                core_schema.chain_schema([
                    core_schema.list_schema(core_schema.is_instance_schema(TerritorialUnit)),
                    core_schema.no_info_plain_validator_function(
                        lambda v: cls(*v)
                    )
                ])
            ])

        # this crash with some validators. Needs to be tested
        @classmethod
        def __get_pydantic_json_schema__(
            cls,
            core_schema: dict[str, Any],
            handler: GetJsonSchemaHandler,
        ) -> dict[str, Any]:
            json_schema = handler(core_schema)
            # Optionally, add or override properties – here we set the title to the class name.
            json_schema["title"] = cls.__name__
            json_schema["example"] = ["DEP:69", "DEP:75", "COM:75056"]
            return json_schema

        # needs to implement this for backward compatibility. Or not. Probably not
        # @classmethod
        # def __get_validators__(cls) -> Iterator[Callable[..., Any]]:
        #     yield cls.validate


        # @classmethod
        # def validate(cls, value: Any) -> Territory:
        #     if isinstance(value, str):
        #         return cls.try_parse(value)
        #     if isinstance(value, cls):
        #         return value
        #     if isinstance(value, Iterable):
        #         return cls.from_tu_ids(*value)
        #     return cls.from_tu_ids(value)


    @classmethod
    def _try_parse(cls, input_string: str) -> Territory:
        try:
            tus = json.loads(input_string)
        except json.JSONDecodeError:
            tus = input_string.split('|')
        return cls.from_tu_ids(tus)


    def lowest_common_ancestor(self) -> Optional[TerritorialUnit]:
        """Return the lowest common ancestor of the territorial units of this territory.

        Details of this algorithm [here](https://networkx.org/nx-guides/content/algorithms/lca/LCA.html).
        Returns:
            TerritorialUnit| None: A TerritorialUnit object being the lowest common ancestor of every territorial units of the territory. None if the territory has no parents.
        """
        return self.LCA(*self.territorial_units)


    def ancestors(self, include_itself: bool = False) -> set[TerritorialUnit]:
        """Return a set of all ancestors of every territorial unit of this territory.

        Args:
            include_itself (bool, optional): Wether to include or not the node in its ancestors. Defaults to False.

        Returns:
            set[TerritorialUnit]: The union of all ancestors of every territorial unit of the territory.
        """
        if not self.territorial_units:
            raise EmptyTerritoryError("An empty territory has no ancestors")
        ancestors = set.union(set(), *(rx.ancestors(self.tree, e.tree_id) for e in self.territorial_units))
        res = {self.tree.get_node_data(i) for i in ancestors}
        if include_itself:
            res = res | self.territorial_units
        return res


    def descendants(self, include_itself: bool = False) -> set[TerritorialUnit]:
        """Return a set of all descendants of every territorial unit of this territory.

        Args:
            include_itself (bool, optional): Wether to include or not the node in its descendants. Defaults to False.

        Returns:
            set[TerritorialUnit]: The union of all descendants of every territorial unit of the territory.
        """
        if not self.territorial_units:
            raise EmptyTerritoryError("An empty territory has no descendants")
        descendants = set.union(set(), *(rx.descendants(self.tree, e.tree_id) for e in self.territorial_units))
        res = {self.tree.get_node_data(i) for i in descendants}
        if include_itself:
            res = res | self.territorial_units
        return res


    def parents(self) -> Territory:
        return self.get_parents(self)


    def is_empty(self) -> bool:
        """
        Returns:
            bool: Return wether the territory object is an empty territory
        """
        return len(self.territorial_units) == 0<|MERGE_RESOLUTION|>--- conflicted
+++ resolved
@@ -294,11 +294,6 @@
         """Make sure the representation of a Territory is always minimal.
         """
         assert isinstance(cls.tree, rx.PyDiGraph)
-<<<<<<< HEAD
-=======
-
-        # best method
->>>>>>> 06d7eb83
         if not items:
             return set()
         if node in items:
