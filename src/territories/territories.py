--- conflicted
+++ resolved
@@ -23,12 +23,7 @@
 class Part:
     name: str
     atomic: bool = True
-<<<<<<< HEAD
-    type: Partition = Partition.COMMUNE
-=======
     partition_type: Partition = Partition.COMMUNE
-    geo_bound: None = None
->>>>>>> 5eeb9b0f
     es_code: Optional[str] = None
     tree_id: Optional[int] = field(default=None, compare=False)
 
@@ -51,15 +46,12 @@
         return reduce(lambda x, y: x | y, [other & child for child in self.entities])
 
 
-
-<<<<<<< HEAD
 class Territory:
     tree: Optional[rx.DiGraph] = None
     root_index: Optional[int] = None
     perfect_hash_fct: Optional[Callable[[str], int]] = None
 
-=======
->>>>>>> 5eeb9b0f
+
     @classmethod
     def assign_tree(cls, tree):
         # create perfect hash table
@@ -105,11 +97,7 @@
 
 
     @classmethod
-<<<<<<< HEAD
     def minimize(cls, node: int, items: Iterable[int]) -> set[int]:
-=======
-    def minimize(cls, node: Part, items: Iterable[Part]) -> set[Part]:
->>>>>>> 5eeb9b0f
         """evaluate complexity of this method
 
         Args:
@@ -196,7 +184,6 @@
         )
     
 
-<<<<<<< HEAD
     def is_contained(self, other: Territory) -> bool:
         if self == other:
             return True
@@ -204,28 +191,12 @@
             ancestors = rx.ancestors(self.tree, entity.tree_id) | {entity.tree_id}
             if not any(other_entity.tree_id in ancestors for other_entity in other.entities):
                 return False
-=======
-    def is_contained(self, other: Territory | Part) -> bool:
-        for entity in self.entities:
-            parents = nx.ancestors(self.tree, entity) | {entity}
-            if isinstance(other, Part):
-                if other not in parents:
-                    return False
-            else:
-                if not any(other_entity in parents for other_entity in other.entities):
-                    return False
->>>>>>> 5eeb9b0f
-        return True
     
 
     def __contains__(self, other: Territory | Part) -> bool:
         if isinstance(other, Part):
-<<<<<<< HEAD
             ancestors = rx.ancestors(self.tree, other.tree_id) | {other.tree_id}
             return any(child.tree_id in ancestors for child in self.entities)
-=======
-            other = Territory(other)
->>>>>>> 5eeb9b0f
         return other.is_contained(self)
     
 
